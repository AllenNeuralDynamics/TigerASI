--- conflicted
+++ resolved
@@ -51,22 +51,6 @@
 box.set_home('z', 'y', 'x', m=100.0, n=200.0) # variable number of arguments ok! order and case don't matter.
 ````
 
-<<<<<<< HEAD
-## Simulation
-This package also features a simulated version of the TigerController
-````python
-from tigerasi.sim_tiger_controller import SimTigerController
-
-box = SimTigerController()  # OR
-box = SimTigerController('COM4')  # com port is ignored. # OR
-box = SimTigerController(build_config={'Motor Axes': ['X', 'Y', 'Z']})
-
-# This object tracks its internal state for position and speed.
-box.home_in_place('x', 'y', 'z')  # home mocked axes.
-box.move_absolute(z=10)  # move mocked axis.
-````
-This feature can be useful for testing higher level code using the current api without the need to interact with real hardware.
-=======
 Some commands assume *all* axes if none are specified.
 ````python
 box.zero_in_place()  # will zero ALL lettered axes.
@@ -82,7 +66,21 @@
 box.reset_lower_travel_limits('x', 'y', 'z')  # will reset only x, y, and z axes.
 ````
 When in doubt, check the docs.
->>>>>>> 75730a47
+
+## Simulation
+This package also features a simulated version of the TigerController
+````python
+from tigerasi.sim_tiger_controller import SimTigerController
+
+box = SimTigerController()  # OR
+box = SimTigerController('COM4')  # com port is ignored. # OR
+box = SimTigerController(build_config={'Motor Axes': ['X', 'Y', 'Z']})
+
+# This object tracks its internal state for position and speed.
+box.home_in_place('x', 'y', 'z')  # home mocked axes.
+box.move_absolute(z=10)  # move mocked axis.
+````
+This feature can be useful for testing higher level code using the current api without the need to interact with real hardware.
 
 ## Advanced Usage
 Many (but not all!) of ASI's more advanced features have been made available via this simplified API.
