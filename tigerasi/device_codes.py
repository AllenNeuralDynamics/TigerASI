#!/usr/bin/env python3
"""TigerController Device Codes"""
from enum import StrEnum


class Cmds(StrEnum):
    # Common commands in bytes form.
<<<<<<< HEAD
    BUILD_X = "BU X"
    HALT = "\\"
    STATUS = "/"
    RDSTAT = "RS" # RS [axis]?
    MOVEREL = "R"
    MOVEABS = "M"
    HOME = "!"
    HERE = "H"  # [axis]=0 [axis]=0
    WHERE = "W"  # [axis] [axis]
    BACKLASH = "B" # [axis]=0 [axis]=0
    CNTS = "CNTS" # [axis]?
    SCAN = "SCAN" # [X?] [Y=fast_axis_id, default X] [Z=slow_axis_id, default Y] [F=pattern]
    SCANR = "SCANR" # fast_axis [X=start in mm] [Y=stop in mm] [Z=enc_divide] [F= #_pixels] [R=retrace_speed]
    SCANV = "SCANV" # slow_axis [X=start in mm] [Y=stop in mm] [Z=number_of_lines] [F=overshoot_time in ms] [T=scan_overshoot]
    SETHOME = "HM"
    SETLOW = "SL"
    SETUP = "SU"
    SPEED = "S"
    TTL = "TTL" # [X=IN0_mode] [Y=OUT0_mode] [Z=aux_IO_state] [F=OUT0_polarity] [R=aux_IO_mask] [T=aux_IO_mode]
    PM = "PM" # PM [axis]=[0 or 1] for mirror, [0 or 3] for ETL
    PZINFO = "PZINFO" # [card address]PZINFO
=======
    BUILD_X = b"BU X\r"
    HALT = b"\\\r"
    STATUS = b"/\r"
    RDSTAT = b"RS" # RS [axis]?
    MOVEREL = b"R"
    MOVEABS = b"M"
    HOME = b"!"
    HERE = b"H"  # [axis]=0 [axis]=0
    WHERE = b"W"  # [axis] [axis]
    BACKLASH = b"B" # [axis]=0 [axis]=0
    CNTS = b"CNTS" # [axis]?
    SCAN = b"SCAN" # [X?] [Y=fast_axis_id, default X] [Z=slow_axis_id, default Y] [F=pattern]
    SCANR = b"SCANR" # fast_axis [X=start in mm] [Y=stop in mm] [Z=enc_divide] [F= #_pixels] [R=retrace_speed]
    SCANV = b"SCANV" # slow_axis [X=start in mm] [Y=stop in mm] [Z=number_of_lines] [F=overshoot_time in ms] [T=scan_overshoot]
    SPEED = b"S"
    TTL = b"TTL" # [X=IN0_mode] [Y=OUT0_mode] [Z=aux_IO_state] [F=OUT0_polarity] [R=aux_IO_mask] [T=aux_IO_mode]
    PM = b"PM" # PM [axis]=[0 or 1] for mirror, [0 or 3] for ETL
    PZINFO = b"PZINFO" # [card address]PZINFO
    Z2B = b'Z2B' # Z2B Y? |or| Z2B Y=1 to set the axis id.
>>>>>>> b9ddd55c


class ErrorCodes(Enum):
    # Error message responses from the Tiger Controller
    UNKNOWN_CMD = ':N-1'
    UNRECOGNIZED_AXIS_PARAMETER = ':N-2'
    MISSING_PARAMETERS = ':N-3'
    PARAMETER_OUT_OF_RANGE = ':N-4'
    OPERATION_FAILED = ':N-5'
    UNDEFINED_ERROR = ':N-6'
    INVALID_CARD_ADDRESS = ':N-7'
    RESERVED_8 = ':N-8'
    RESERVED_9 = ':N-9'
    RESERVED_10 = ':N-10'
    FILTERWHEEL_RESERVED_11 = ':N-11'
    FILTERWHEEL_RESERVED_12 = ':N-12'
    FILTERWHEEL_RESERVED_13 = ':N-13'
    FILTERWHEEL_RESERVED_14 = ':N-14'
    FILTERWHEEL_RESERVED_15 = ':N-15'
    FILTERWHEEL_RESERVED_16 = ':N-16'
    FILTERWHEEL_RESERVED_17 = ':N-17'
    FILTERWHEEL_RESERVED_18 = ':N-18'
    FILTERWHEEL_RESERVED_19 = ':N-19'
    FILTERWHEEL_RESERVED_20 = ':N-20'
    SERIAL_CMD_HALTED = ':N-21'


class ScanState(Enum):
    """Scan states"""
    # http://asiimaging.com/docs/commands/scan
    START = b'S'
    STOP = b'P'
    # More read-only scan states exist, but are not captured here.


class ScanPattern(Enum):
    """parameter for specifying scan pattern."""
    RASTER = 0
    SERPENTINE = 1


class ControlMode(Enum):
    INTERNAL_CLOSED_LOOP = 0
    EXTERNAL_CLOSED_LOOP = 1
    INTERNAL_OPEN_LOOP = 2
    EXTERNAL_OPEN_LOOP = 3<|MERGE_RESOLUTION|>--- conflicted
+++ resolved
@@ -5,7 +5,6 @@
 
 class Cmds(StrEnum):
     # Common commands in bytes form.
-<<<<<<< HEAD
     BUILD_X = "BU X"
     HALT = "\\"
     STATUS = "/"
@@ -27,27 +26,6 @@
     TTL = "TTL" # [X=IN0_mode] [Y=OUT0_mode] [Z=aux_IO_state] [F=OUT0_polarity] [R=aux_IO_mask] [T=aux_IO_mode]
     PM = "PM" # PM [axis]=[0 or 1] for mirror, [0 or 3] for ETL
     PZINFO = "PZINFO" # [card address]PZINFO
-=======
-    BUILD_X = b"BU X\r"
-    HALT = b"\\\r"
-    STATUS = b"/\r"
-    RDSTAT = b"RS" # RS [axis]?
-    MOVEREL = b"R"
-    MOVEABS = b"M"
-    HOME = b"!"
-    HERE = b"H"  # [axis]=0 [axis]=0
-    WHERE = b"W"  # [axis] [axis]
-    BACKLASH = b"B" # [axis]=0 [axis]=0
-    CNTS = b"CNTS" # [axis]?
-    SCAN = b"SCAN" # [X?] [Y=fast_axis_id, default X] [Z=slow_axis_id, default Y] [F=pattern]
-    SCANR = b"SCANR" # fast_axis [X=start in mm] [Y=stop in mm] [Z=enc_divide] [F= #_pixels] [R=retrace_speed]
-    SCANV = b"SCANV" # slow_axis [X=start in mm] [Y=stop in mm] [Z=number_of_lines] [F=overshoot_time in ms] [T=scan_overshoot]
-    SPEED = b"S"
-    TTL = b"TTL" # [X=IN0_mode] [Y=OUT0_mode] [Z=aux_IO_state] [F=OUT0_polarity] [R=aux_IO_mask] [T=aux_IO_mode]
-    PM = b"PM" # PM [axis]=[0 or 1] for mirror, [0 or 3] for ETL
-    PZINFO = b"PZINFO" # [card address]PZINFO
-    Z2B = b'Z2B' # Z2B Y? |or| Z2B Y=1 to set the axis id.
->>>>>>> b9ddd55c
 
 
 class ErrorCodes(Enum):
