#!/usr/bin/env python3
"""TigerController Serial Port Abstraction"""
from serial import Serial, SerialException
from functools import cache, wraps
from .device_codes import *
import logging

# Constants
UM_TO_STEPS = 10.0  # multiplication constant to convert micrometers to steps.


def axis_check(func):
    """Ensure that the axis (specified as an arg or kwarg) exists."""

    @wraps(func)  # Required for sphinx doc generation.
    def inner(self, *args, **kwargs):
        # Check if axes are specified in *args.
        # Otherwise, check axes specified in **kwargs.
        iterable = args if len(args) else kwargs.keys()
        for arg in iterable:
            # skip keyworded wait flags.
            if arg.startswith("wait_") and arg in kwargs:
                continue
            assert arg.upper() in self.axes, \
                f"Error. Axis '{arg.upper()}' does not exist"
        return func(self, *args, **kwargs)

    return inner


class TigerController:
    """Tiger Box Serial Port Abstraction."""

    # Constants
    BAUD_RATE = 115200
    TIMEOUT = 1

    def __init__(self, com_port: str):
        """Init. Creates serial port connection and connects to hardware.

        :param com_port: serial com port.

        .. code-block:: python

            box = TigerController('COM4')

        """
        self.ser = None
        self.log = logging.getLogger(__name__)
        self.skipped_replies = 0
        try:
            self.ser = Serial(com_port, TigerController.BAUD_RATE,
                              timeout=TigerController.TIMEOUT)
            self.ser.reset_input_buffer()
            self.ser.reset_output_buffer()
        except SerialException as e:
            print("Error: could not open connection to Tiger Controller. "
                  "Is the device plugged in? Is another program using it?")
            raise

        # Get the lettered axes: ['X', 'Y', 'Z', ...].
        self.ordered_axes = self.get_build_config()['Motor Axes']
        ## FW-1000 filter wheels have their own command set but show up in
        # axis list as '0', '1' etc, so we remove them..
        self.ordered_filter_wheels = [fw for fw in self.ordered_axes if fw.isnumeric()]
        self.ordered_axes = [ax for ax in self.ordered_axes if not ax.isnumeric()]
        # print(f"ordered axes are: {self.ordered_axes}")
        # Create O(1) lookup container.
        self.axes = set(self.ordered_axes)

    def halt(self, wait_for_output: bool = True, wait_for_reply: bool = True):
        """stop any moving axis."""
        self.send(Cmds.HALT, wait_for_output=wait_for_reply,
                  wait_for_reply=wait_for_reply)

    # High-Level Commands
    @axis_check
    def move_axes_relative(self, wait_for_output=True, wait_for_reply=True,
                           **kwargs: int):
        """Move the axes specified in kwargs by a relative amount.

        Note: Units are in tenths of microns.

        :param kwargs: one or more axes specified by name where the value is
            the relative position (in steps) to move to.

        .. code-block:: python

            box.move_axis_relative(x=10, y=20)  # Move 1 micron in x and 2 in y
            box.move_axis_relative(z=100)  # Move 10 microns in z

        """
        axes_str = ""
        for key, val in kwargs.items():
            axes_str += f" {key.upper()}={val}"
        cmd_str = Cmds.MOVEREL.decode('utf8') + axes_str + '\r'
        self.send(cmd_str.encode('ascii'), wait_for_output=wait_for_output,
                  wait_for_reply=wait_for_reply)

    @axis_check
    def move_axes_absolute(self, wait_for_output=True, wait_for_reply=True,
                           **kwargs: int):
        """move the axes specified in kwargs by the specified absolute amount
        (in tenths of microns). Unspecified axes will not be moved.

        :param kwargs: one or more axes specified by name where the value is
            the absolute position (in steps) to move to.

        .. code-block:: python

            box.move_axis_absolute(x=0, y=100)  # Move x and y axes to absolute location.

        """
        axes_str = ""
        for key, val in kwargs.items():
            axes_str += f" {key.upper()}={val}"
        cmd_str = Cmds.MOVEABS.decode('utf8') + axes_str + '\r'
        self.send(cmd_str.encode('ascii'), wait_for_output=wait_for_output,
                  wait_for_reply=wait_for_reply)

    @axis_check
    def home_in_place(self, *args: str):
        """Zero out the specified axes.
        (i.e: Set the specified axes current location to zero.)

        .. code-block:: python

            box.home_in_place('x', 'y')  # x and y axis' current locations are now zero.

        """
        # TODO: what happens if we home a device with CLOCKED POSITIONS?
        axis_positions = {}
        if not args:
            # Default to all lettered axes.
            args = [ax for ax in self.ordered_axes if not ax.isnumeric()]
        for axis in args:
            axis_positions[axis] = 0
        self.set_position(**axis_positions)

    @axis_check
    def set_position(self, **kwargs: float):
        """Set the specified axes to the specified positions.
        Similar to :meth:`home_in_place`, but axes' current location can be
        specified to any location.

        :param kwargs: one or more axes specified by name where the value is
            the new absolute position (in steps).

        .. code-block:: python

            box.set_position(x=10, y=50)  # Current position is now (x=10, y=50).

        """
        axes_str = ""
        for axis, val in kwargs.items():
            axes_str += f" {axis.upper()}={val}"
        cmd_str = Cmds.HERE.decode('utf8') + axes_str + '\r'
        self.send(cmd_str.encode('ascii'))

    @axis_check
    def set_axis_backlash(self, **kwargs: float):
        """Set the backlash compensation value for one or more axes.
        Clear (i.e: disable) backlash compensation by writing 0 to that axis.
        A nonzero setting causes the corresponding axis to apply a backlash
        compensation routine where the axis oversteps by the specified amount
        such that the leadscrew is always being engaged from the same
        direction. The result is that a move will take ~25 extra milliseconds
        to complete.

        :param kwargs: one or more axes specified by name where the value is
            the absolute position (in steps) to move to.
        """
        axes_str = ""
        for axis, val in kwargs.items():
            axes_str += f" {axis.upper()}={round(val, 2)}"
        cmd_str = Cmds.BACKLASH.decode('utf8') + axes_str + '\r'
        self.send(cmd_str.encode('ascii'))

    @axis_check
    def get_position(self, *args: str):
        """Return the controller's locations for lettered (non-numeric) axes.
        Note: filter wheel positions are not accessible this way.

        :param: one or more axes to request the current position from.

        :returns: a dict keyed by uppercase lettered axis whose value is
            the position (float).

        .. code-block:: python

            box.get_position('x')  # returns: {'X': 10}
            box.get_position('x', 'y')  # returns: {'X': 10, 'Y': 50}

        """
        axes_str = ""
        # Fill out all args if none are populated.
        if not args:
            # Default to all lettered axes.
            # Note: numeric (filter wheel) axes would be ignored if we added them.
            args = [ax for ax in self.ordered_axes if not ax.isnumeric()]
        for axis in args:
            axes_str += f" {axis.upper()}"
        cmd_str = Cmds.WHERE.decode('utf8') + axes_str + '\r'
        reply = self.send(cmd_str.encode('ascii'))
        axes_positions = [float(v) for v in reply.split()[1:]]
        return {k: v for k, v in zip(args, axes_positions)}

    @axis_check
    def set_speed(self, **kwargs: float):
        """Set one or more axis speeds to a value in [mm/sec].

        :param kwargs: one or more axes specified by name where the value is
            the speed in [mm/sec].

        .. code-block:: python

            box.set_speed(x=50.5)

        """
        axes_str = ""
        for axis, speed in kwargs.items():
            axes_str += f" {axis.upper()}={round(speed, 4)}"
        cmd_str = Cmds.SPEED.decode('utf8') + axes_str + '\r'
        self.send(cmd_str.encode('ascii'))

    @axis_check
    def get_speed(self, axis: str):
        """return the speed from the specified axis in [mm/sec].

        :returns: the speed (float) in [mm/sec] of the specified axis.

        .. code-block:: python

            box.get_speed('x')  # returns: 50.5

        """
        axis_str = f" {axis.upper()}?"
        cmd_str = Cmds.SPEED.decode('utf8') + axis_str + '\r'
        reply = self.send(cmd_str.encode('ascii'))
        return float(reply.split('=')[-1])

    @axis_check
    @cache
    def get_encoder_ticks_per_mm(self, axis: str):
        """Get <encoder ticks> / <mm of travel> for the specified axis.

        :param axis: the axis of interest.
        :return: encoder ticks per mm for the specified axis.
        """
        axis_str = f" {axis.upper()}?"
        cmd_str = Cmds.CNTS.decode('utf8') + axis_str + '\r'
        reply = self.send(cmd_str.encode('ascii'))
        return float(reply.split('=')[-1])

    # TODO: consider making this function a hidden function that only gets
    #  called when a particular tigerbox command needs an axis specified by id.
    @axis_check
    def get_axis_id(self, axis: str):
<<<<<<< HEAD
        """Get the hardware's axis id for a given axis."""
        cmd_str = Cmds.Z2B.decode('utf8') + f" {axis.upper()}?" + '\r'
=======
        """Get the hardware's axis id for a given axis.

        Note: some methods require that the axis is specified by id.

        :param axis: the axis of interest.
        :return: the axis id of the specified axis.
        """
        cmd_str = Cmds.Z2B.decode('utf8') + f"{axis.upper()}?" + '\r'
>>>>>>> da675731
        reply = self.send(cmd_str.encode('ascii'))
        return int(reply.split('=')[-1])

    @axis_check
    def pm(self, wait_for_output=True, wait_for_reply=True,
           **kwargs: ControlMode):
        """Set internal or external, open or closed loop, axis control.

        Setting an axis to external control enables control from the external
        TTL input port on the device hardware.

        :param kwargs: one or more axes specified by key where the values are
            :obj:`~tigerasi.device_codes.ControlMode` enums.

        """
        axes_str = ""
        for axis, ctrl_mode in kwargs.items():
            axes_str += f" {axis.upper()}={ctrl_mode.value}"
        cmd_str = Cmds.PM.decode('utf8') + axes_str + '\r'
        self.send(cmd_str.encode('ascii'), wait_for_output=wait_for_output,
                  wait_for_reply=wait_for_reply)

    def start_scan(self, wait_for_output=True, wait_for_reply=True):
        # self.scan(ScanState.START)
        cmd_str = Cmds.SCAN.decode('utf8') + '\r'
        self.send(cmd_str.encode('ascii'), wait_for_output=wait_for_output,
                  wait_for_reply=wait_for_reply)

    def stop_scan(self):
        self.scan(ScanState.STOP)

    def scanr(self, scan_start_mm: float, scan_stop_mm: float = None,
              pulse_interval_enc_ticks: int = 1, num_pixels: int = None,
              retrace_speed: int = 67,
              wait_for_output: bool = True, wait_for_reply: bool = True):
        """Setup the fast scanning axis start position and distance OR start
        position and number of pixels. To setup a scan, either scan_stop_mm
        or num_pixels must be specified, but not both.

        See ASI
        `SCANR Implementation <http://asiimaging.com/docs/commands/scanr>`_
        for more details.

        :param scan_start_mm: absolute position to start the scan.
        :param scan_stop_mm: absolute position to stop the scan. If
            unspecified, num_pixels is required.
        :param pulse_interval_enc_ticks: spacing (in encoder ticks) between
            output pulses.
            i.e: a pulse will output ever pulse_interval_enc_ticks.
        :param num_pixels:  number of pixels to output a pulse for. If
            unspecified, scan_stop_mm is required.
        :param retrace_speed: percentage (0-100) of how fast to backtrack to
            the scan start position after finishing a scan.
        :param wait_for_output: whether to wait for the message to exit the pc.
        :param wait_for_reply: whether to wait for the tigerbox to reply.
        """
        # We can specify scan_stop_mm or num_pixels but not both (i.e: XOR).
        if not ((scan_stop_mm is None) ^ (num_pixels is None)):
            raise SyntaxError("Exclusively either scan_stop_mm or num_pixels "
                              "(i.e: one or the other, but not both) options "
                              "must be specified.")
        # Build parameter list.
        scan_stop_str = f" Y={round(scan_stop_mm, 4)}" if scan_stop_mm else ""
        num_pixels_str = f" F={num_pixels}" if num_pixels else ""
        args_str = f" X={round(scan_start_mm, 4)}{scan_stop_str}" \
                   f" Z={pulse_interval_enc_ticks}{num_pixels_str}" \
                   f" R={retrace_speed}"
        cmd_str = Cmds.SCANR.decode('utf8') + args_str + '\r'
        print(cmd_str)
        self.send(cmd_str.encode('ascii'), wait_for_output=wait_for_output,
                  wait_for_reply=wait_for_reply)

    def scanv(self, scan_start_mm: float, scan_stop_mm: float, line_count: int,
              overshoot_time_ms: int = None, overshoot_factor: float = None,
              wait_for_output=True, wait_for_reply=True):
        """Setup the slow scanning axis.

        Behavior is equivalent to:
        :python:``numpy.linspace(scan_start_mm, scan_stop_mm, line_count, endpoint=False)``.

        See ASI
        `SCANV Implementation <http://asiimaging.com/docs/commands/scanv>`_
        for more details.

        :param scan_start_mm: absolute position to start the scan in the slow
            axis dimension.
        :param scan_stop_mm: absolute position to stop the scan in the slow
            axis dimension.
        :param line_count: how many lines to scan on the slow axis.
        :param overshoot_time_ms: extra time (in ms) for the stage to settle
            (in addition to the current time set by the ``AC`` command.)
        :param overshoot_factor: scalar multiplier (default: 1.0) to add
            distance to the start and stop of a scan before initiating the
            starting of pulses.
        :param wait_for_output: whether to wait for the message to exit the pc.
        :param wait_for_reply: whether to wait for the tigerbox to reply.
        """
        overshoot_time_str = f" F={overshoot_time_ms}" \
            if overshoot_time_ms is not None else ""
        overshoot_factor_str = f" T={round(overshoot_time_ms, 4)}" \
            if overshoot_time_ms is not None else ""
        args_str = f" X={round(scan_start_mm, 4)} Y={round(scan_stop_mm, 4)}" \
                   f" Z={line_count}{overshoot_time_str}{overshoot_factor_str}"
        cmd_str = Cmds.SCANV.decode('utf8') + args_str + '\r'
        print(cmd_str)
        self.send(cmd_str.encode('ascii'), wait_for_output=wait_for_output,
                  wait_for_reply=wait_for_reply)

    def scan(self, state: ScanState = None, fast_axis_id: str = None,
             slow_axis_id: str = None, pattern: ScanPattern = None,
             wait_for_output=True, wait_for_reply=True):
        """start scan and define axes used for scanning.

        Note: fast_axis and slow_axis are specified via 'axis id', which can
            be queried with the
            :meth:`~tiger_controller.TigerController.get_axis_id` query.

        :param state: start or stop the scan depending on input scan
            state.
        :param fast_axis_id: the axis (specified via axis id) declared as the
            fast-scan axis.
        :param slow_axis_id: the axis (specified via axis id) declared as the
            slow-scan axis.
        :param pattern: Raster or Serpentine scan pattern.
        :param wait_for_output: whether to wait for the message to exit the pc.
        :param wait_for_reply: whether to wait for the tigerbox to reply.
        """
        scan_state_str = f" {state.value}" if state is not None else ""
        fast_axis_str = f" Y={fast_axis_id}" if fast_axis_id is not None else ""
        slow_axis_str = f" Z={slow_axis_id}" if slow_axis_id is not None else ""
        pattern_str = f" F={pattern.value}" if pattern is not None else ""

        cmd_str = Cmds.SCAN.decode('utf8') + scan_state_str + fast_axis_str \
                  + slow_axis_str + pattern_str + '\r'
        print(cmd_str)
        self.send(cmd_str.encode('ascii'), wait_for_output=wait_for_output,
                  wait_for_reply=wait_for_reply)

    def ttl(self, in0_mode: int = None, out0_mode: int = None,
            reverse_output_polarity: bool = False,
            aux_io_state: int = None, aux_io_mask: int = None,
            aux_io_mode: int = None,
            wait_for_reply: bool = True, wait_for_output: bool = True):
        """Setup ttl external IO modes or query state (no arguments).
        
        See `ASI TTL Implementation http://asiimaging.com/docs/commands/ttl`
        for more details.

        :param in0_mode: set TTL trigger mode when configured as input.
        :param out0_mode:
        :param reverse_output_polarity:
        :param aux_io_state:
        :param aux_io_mask:
        :param aux_io_mode: Set what determines TTL value when set as outputs.
        :param wait_for_output: whether to wait for the message to exit the pc.
        :param wait_for_reply: whether to wait for the tigerbox to reply.
        """
        # TODO range checks.
        in0_str = f" X={in0_mode}" if in0_mode is not None else ""
        out0_str = f" Y={out0_mode}" if out0_mode is not None else ""
        auxstate_str = f" Z={aux_io_state}" if aux_io_state is not None else ""
        polarity_str = f" F={-1 if reverse_output_polarity else 1}" \
            if reverse_output_polarity is not None else ""
        auxmask_str = f" R={aux_io_mask}" if aux_io_mask is not None else ""
        auxmode_str = f" T={aux_io_mode}" if aux_io_mode is not None else ""
        # Aggregate specified params.
        param_str = f"{in0_str}{out0_str}{auxstate_str}{polarity_str}" \
                    f"{auxmask_str}{auxmode_str}"
        cmd_str = Cmds.TTL.decode('utf8') + param_str + '\r'
        self.send(cmd_str.encode('ascii'), wait_for_output=wait_for_output,
                  wait_for_reply=wait_for_reply)

    def is_moving(self):
        """blocks. True if any axes is moving. False otherwise."""
        # Send the inquiry.
        reply = self.send(Cmds.STATUS).rstrip('\r\n')
        # interpret reply.
        if reply == "B":
            return True
        elif reply == "N":
            return False
        else:
            raise RuntimeError(f"Error. Cannot tell if device is moving. Received: '{reply}'")

    def clear_incoming_message_queue(self):
        """Clear input buffer and reset skipped replies."""
        self.skipped_replies = 0
        self.ser.reset_input_buffer()

    # Low-Level Commands.
    def send(self, cmd_bytestr: bytes, wait_for_output=True, wait_for_reply=True):
        """Send a command; optionally wait for various conditions.

        :param wait: wait until the serial port finishes sending the message.
        :param wait_for_output: wait until all outgoing bytes exit the PC.
        :param wait_for_reply: wait until at least one line has been read in
                               by the PC.
        """
        self.log.debug(f"sending: {repr(cmd_bytestr.decode('utf8'))}")
        self.ser.write(cmd_bytestr)
        if wait_for_output:  # Wait for all bytes to exit the output buffer.
            while self.ser.out_waiting:
                pass
        # If we do not wait for a reply, we must track how many replies to read later.
        if not wait_for_reply:
            self.skipped_replies += 1
            return
        # Every command issues a reply from the TigerController.
        # We must iterate through all skipped replies till we get ours.
        # TigerController delimits multiple lines with '\r' and replies with '\r\n'.
        # We must get all the skipped replies before we can get ours.
        # FIXME: it is possible to overflow the buffer if we don't read enough.
        # Note: reading at least one reply out of the buffer costs ~0.01[s]
        while True:
            reply = self.ser.read_until(b'\r\n').decode("utf8")
            self.log.debug(f"reply: {repr(reply)}")
            try:
                self.check_reply_for_errors(reply)
            except SyntaxError as e:  # Technically, this could be a skipped reply.
                self.log.error("Error occurred when sending: "
                               f"{repr(cmd_bytestr)}")
                raise
            if self.skipped_replies:
                self.skipped_replies -= 1
            else:
                break
        return reply

    def get_build_config(self):
        """return the configuration of the Tiger Controller.

        returns: a dict that looks like:


        .. code-block:: python

            {'Axis Addr': [],
             'Axis Props': ['74', '10', '2', etc.], # these are positions
             'Axis Types': ['x', 'x', 'z', etc],
             'Hex Addr': [],
             'Motor Axes': ['X', 'Y', 'Z', etc]}

        """
        reply = self.send(Cmds.BUILD_X)
        # Reply is formatted in such a way that it can be put into dict form.
        return self._reply_to_dict(reply)

    def get_pzinfo(self, card_address):
        """return the configuration of the specified card.

        returns: a dict
        """
        cmd_str = str(card_address) + Cmds.PZINFO.decode('utf8') + '\r'
        reply = self.send(cmd_str.encode('ascii'))
        # note: reply is not formatted to dict
        return self._reply_split(reply)

    @staticmethod
    def check_reply_for_errors(reply: str):
        """Check if reply contains an error code; returns None or throws exception."""
        error_enum = None
        try:
            # throws a value error on failure
            error_enum = ErrorCodes(reply.rstrip('\r\n'))
            raise SyntaxError(f"Error. TigerController replied with error "
                              f"code: {str(error_enum)}.")
        except ValueError:
            pass

    @staticmethod
    def _reply_to_dict(reply):
        dict_reply = {}
        for line in reply.split('\r'):
            words = line.split(':')
            if len(words) == 2:
                val = words[1].split()
                dict_reply[words[0]] = val
        return dict_reply


if __name__ == '__main__':
    import pprint
    import time

    box = TigerController("COM10")

    TEST_TIME = 5  # seconds
    query_intervals = []
    print(f"running as many is_moving() queries in {TEST_TIME} seconds....")
    start_time = time.perf_counter()
    while time.perf_counter() - start_time < TEST_TIME:
        box.move_axes_relative(z=11)
        fn_start_time = time.perf_counter()
        box.is_moving()
        fn_fin_time = time.perf_counter()
        query_intervals.append(fn_fin_time - fn_start_time)
    avg_time = sum(query_intervals) / len(query_intervals)
    print(f"average_time per query: {avg_time:.3f}")<|MERGE_RESOLUTION|>--- conflicted
+++ resolved
@@ -256,10 +256,6 @@
     #  called when a particular tigerbox command needs an axis specified by id.
     @axis_check
     def get_axis_id(self, axis: str):
-<<<<<<< HEAD
-        """Get the hardware's axis id for a given axis."""
-        cmd_str = Cmds.Z2B.decode('utf8') + f" {axis.upper()}?" + '\r'
-=======
         """Get the hardware's axis id for a given axis.
 
         Note: some methods require that the axis is specified by id.
@@ -268,7 +264,6 @@
         :return: the axis id of the specified axis.
         """
         cmd_str = Cmds.Z2B.decode('utf8') + f"{axis.upper()}?" + '\r'
->>>>>>> da675731
         reply = self.send(cmd_str.encode('ascii'))
         return int(reply.split('=')[-1])
 
@@ -292,6 +287,7 @@
                   wait_for_reply=wait_for_reply)
 
     def start_scan(self, wait_for_output=True, wait_for_reply=True):
+        #TODO: Figure out how to make command below work
         # self.scan(ScanState.START)
         cmd_str = Cmds.SCAN.decode('utf8') + '\r'
         self.send(cmd_str.encode('ascii'), wait_for_output=wait_for_output,
@@ -337,7 +333,6 @@
                    f" Z={pulse_interval_enc_ticks}{num_pixels_str}" \
                    f" R={retrace_speed}"
         cmd_str = Cmds.SCANR.decode('utf8') + args_str + '\r'
-        print(cmd_str)
         self.send(cmd_str.encode('ascii'), wait_for_output=wait_for_output,
                   wait_for_reply=wait_for_reply)
 
@@ -373,7 +368,6 @@
         args_str = f" X={round(scan_start_mm, 4)} Y={round(scan_stop_mm, 4)}" \
                    f" Z={line_count}{overshoot_time_str}{overshoot_factor_str}"
         cmd_str = Cmds.SCANV.decode('utf8') + args_str + '\r'
-        print(cmd_str)
         self.send(cmd_str.encode('ascii'), wait_for_output=wait_for_output,
                   wait_for_reply=wait_for_reply)
 
@@ -403,7 +397,6 @@
 
         cmd_str = Cmds.SCAN.decode('utf8') + scan_state_str + fast_axis_str \
                   + slow_axis_str + pattern_str + '\r'
-        print(cmd_str)
         self.send(cmd_str.encode('ascii'), wait_for_output=wait_for_output,
                   wait_for_reply=wait_for_reply)
 
